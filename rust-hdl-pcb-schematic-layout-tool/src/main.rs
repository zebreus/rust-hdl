use std::collections::HashSet;
use druid::kurbo::BezPath;
use druid::{kurbo::Line, Affine, AppLauncher, BoxConstraints, Color, Data, Env, Event, EventCtx, FontDescriptor, FontFamily, LayoutCtx, LifeCycle, LifeCycleCtx, PaintCtx, RenderContext, Size, TextAlignment, TextLayout, UpdateCtx, Widget, WidgetId, WindowDesc, KbKey, Cursor, kurbo::PathEl, Lens, WidgetExt};
use druid::widget::{ Flex, Checkbox , LensWrap};
use rust_hdl_pcb::adc::make_ads868x;
use rust_hdl_pcb_core::prelude::*;
use std::sync::{Arc, Mutex};

#[derive(Data, Clone, PartialEq)]
struct SnapPoint {
    port: usize,
    position: (f64, f64),
    net_name: String,
}

#[derive(Data, Clone, Lens)]
struct Schematic {
    circuit: Arc<Circuit>,
    layout: Arc<Mutex<SchematicLayout>>,
    partial_net: Arc<Vec<SnapPoint>>,
    center: (f64, f64),
    cursor: (f64, f64),
    size: Size,
    scale: f64,
    part_selected: Option<String>,
    orthogonal_traces: bool,
    net_selected: Option<String>,
    snap_point: Option<SnapPoint>,
    wire_mode: bool,
}

fn grid(x: f64) -> i32 {
    ((x / 100.0).round() * 100.0) as i32
}

fn is_layout_complete(net: &[NetLayoutCmd], port_count: usize) -> bool {
    let mut cover = HashSet::new();
    for cmd in net {
        match cmd {
            NetLayoutCmd::MoveToPort(n) => {
                cover.insert(n);
            }
            NetLayoutCmd::LineToPort(n) => {
                cover.insert(n);
            }
            _ => {}
        }
    }
    for check in 1..=port_count {
        if !cover.contains(&check) {
            return false;
        }
    }
    true
}

impl Schematic {
    // Map document coordinates to mouse coordinates
    pub fn map_doc_to_screen(&self, pos: (f64, f64)) -> druid::kurbo::Point {
        let mut px = pos.0;
        let mut py = pos.1;
        // Flip the y axis
        py *= -1.0;
        // Scale by the scale factor
        px *= self.scale;
        py *= self.scale;
        // Translate to the center
        px += self.center.0;
        py += self.center.1;
        druid::kurbo::Point { x: px, y: py }
    }

    // Map mouse coordinates to document coordinates
    pub fn map_screen_to_doc(&self, point: druid::kurbo::Point) -> (f64, f64) {
        let mut px = point.x;
        let mut py = point.y;
        px -= self.center.0;
        py -= self.center.1;
        px /= self.scale;
        py /= self.scale;
        py *= -1.0;
        (px, py)
    }

    pub fn shift_selected(&mut self, delta: (f64, f64)) {
        if let Some(id) = &self.part_selected {
            let mut layout = self.layout.lock().unwrap();
            let mut schematic_orientation = layout.part(id);
            schematic_orientation.center.0 += (delta.0 / self.scale) as i32;
            schematic_orientation.center.1 += (-delta.1 / self.scale) as i32;
            layout.set_part(id, schematic_orientation);
        }
    }

    pub fn snap_selected(&mut self) {
        if let Some(id) = &self.part_selected {
            let mut layout = self.layout.lock().unwrap();
            let mut schematic_orientation = layout.part(id);
            schematic_orientation.center.0 = (schematic_orientation.center.0 / 100) * 100;
            schematic_orientation.center.1 = (schematic_orientation.center.1 / 100) * 100;
            layout.set_part(id, schematic_orientation);
        }
    }

    pub fn orient_selected(&mut self, selector: &str) {
        if let Some(id) = &self.part_selected {
            let mut layout = self.layout.lock().unwrap();
            let mut schematic_orientation = layout.part(id);
            if selector == " " {
                schematic_orientation.rotation = if schematic_orientation.rotation == SchematicRotation::Vertical {
                    SchematicRotation::Horizontal
                } else {
                    SchematicRotation::Vertical
                };
            }
            if selector == "x" {
                schematic_orientation.flipped_lr = !schematic_orientation.flipped_lr;
            }
            if selector == "y" {
                schematic_orientation.flipped_ud = !schematic_orientation.flipped_ud;
            }
            layout.set_part(id, schematic_orientation);
        }
    }

    pub fn highlight_snap_points(& mut self, mouse: druid::kurbo::Point) -> Option<SnapPoint> {
        for net in &self.circuit.nets {
            if self.net_selected == Some(net.name.clone()) || self.net_selected.is_none() {
                let ports = net.pins
                    .iter()
                    .map(|x| get_pin_net_location(&self.circuit, &self.layout.lock().unwrap(), x))
                    .collect::<Vec<_>>();
                for (ndx,p) in ports.iter().enumerate() {
                    let port_point = (p.0 as f64, -p.1 as f64);
                    let port_screen = self.map_doc_to_screen(port_point);
                    if (port_screen.x - mouse.x).abs().max(
                        (port_screen.y - mouse.y).abs()) < 10.0 {
                        return Some(SnapPoint {
                            port: ndx + 1,
                            position: port_point,
                            net_name: net.name.clone(),
                        })
                    }
                }
            }
        }
        None
    }
<<<<<<< HEAD
=======

    pub fn abandon_wire_mode(&mut self) {
        self.partial_net = Arc::new(vec![]);
        self.net_selected = None;
    }

    pub fn end_wire_mode(&mut self) {
        if self.partial_net.len() != 0 {
            let mut cmds = vec![];
            let mut net_name = String::new();
            for (ndx, pt) in self.partial_net.iter().enumerate() {
                if ndx == 0 {
                    cmds.push(NetLayoutCmd::MoveToPort(pt.port));
                    net_name = pt.net_name.clone();
                } else {
                    if pt.port != 0 {
                        cmds.push(NetLayoutCmd::LineToPort(pt.port))
                    } else {
                        cmds.push(NetLayoutCmd::LineToCoords(grid(pt.position.0),
                                                                  grid(pt.position.1) ))
                    }
                }
            }
            if net_name.len() != 0 {
                let mut layout = self.layout.lock().unwrap();
                let mut prev_cmds = layout.net(&net_name);
                cmds.append(&mut prev_cmds);
                layout.set_net(&net_name, cmds);
            }
        }
        self.partial_net = Arc::new(vec![]);
        self.net_selected = None;
    }

>>>>>>> 47401efb
    pub fn hit_test(&self, pos: (f64, f64)) -> Option<String> {
        let layout = self.layout.lock().unwrap();
        for instance in &self.circuit.nodes {

            let part = get_details_from_instance(instance, &layout);
            let outline = &part.outline;
            if outline.len() != 0 {
                if let Glyph::OutlineRect(r) = &outline[0] {
                    // Get the center of this part
                    let schematic_orientation = layout.part(&instance.id);
                    let cx = schematic_orientation.center.0 as f64;
                    let cy = schematic_orientation.center.1 as f64;
                    let corners = if schematic_orientation.rotation == SchematicRotation::Horizontal {
                        (
                            (r.p0.x as f64 + cx, r.p0.y as f64 + cy),
                            (r.p1.x as f64 + cx, r.p1.y as f64 + cy),
                        )
                    } else {
                        (
                            (-r.p0.y as f64 + cx, r.p0.x as f64 + cy),
                            (-r.p1.y as f64 + cx, r.p1.x as f64 + cy),
                        )
                    };
                    let p1 = self.map_doc_to_screen(corners.0);
                    let p2 = self.map_doc_to_screen(corners.1);
                    let dr = druid::kurbo::Rect::from((p1, p2));
                    if dr.contains(pos.into()) {
                        return Some(instance.id.clone());
                    }
                }
            }
        }
        None
    }
}
trait OrthoLineTo {
    fn ortho_line_to<P: Into<druid::Point>>(&mut self, p: P);
}

impl OrthoLineTo for BezPath {
    fn ortho_line_to<P: Into<druid::Point>>(&mut self, p: P){
        let p3 = p.into();

        let last = match self.elements().last().unwrap() {
            PathEl::MoveTo(p) => p,
            PathEl::LineTo(p) => p,
            PathEl::QuadTo(p1, p2) => p2,
            PathEl::CurveTo(p1, p2, p3) => p3,
            PathEl::ClosePath =>  &druid::Point{x: f64::NAN, y: f64::NAN}
        };
        let p1 = (last.x + ( p3.x - last.x ) / 2.0, last.y);
        let p2 = (last.x + ( p3.x - last.x  ) / 2.0, p3.y);
        self.line_to(p1);
        self.line_to(p2);
        self.line_to(p3);
    }
}



struct SchematicViewer;

impl Widget<Schematic> for SchematicViewer {
    fn event(&mut self, ctx: &mut EventCtx, event: &Event, data: &mut Schematic, _env: &Env) {
        ctx.request_focus();
        match event {
            Event::MouseDown(mouse) => {
                ctx.set_active(true);
                data.cursor = (mouse.pos.x, mouse.pos.y);
                if !data.wire_mode {
                    data.part_selected = data.hit_test(mouse.pos.into());
                } else {
                    let mut y = data.partial_net
                        .iter()
                        .map(|x| x.clone()).collect::<Vec<_>>();
                    let mut can_close = false;
                    if let Some(snap) = &data.snap_point {
                        y.push(snap.clone());
                        data.net_selected = Some(snap.net_name.clone());
                        can_close = y.len() >= 2;
                    } else {
                        y.push(SnapPoint {
                            port: 0,
                            position: data.map_screen_to_doc(mouse.pos),
                            net_name: String::new(),
                        });
                    }
                    data.partial_net = Arc::new(y);
                    if can_close {
                        data.end_wire_mode();
                    }
                }
                ctx.request_paint();
            }
            Event::MouseUp(_mouse) => {
                ctx.set_active(false);
                data.snap_selected();
                data.part_selected = None;
                ctx.request_paint();
            }
            Event::MouseMove(mouse) => {
                if ctx.is_active() {
                    if data.part_selected.is_none() {
                        data.center.0 += mouse.pos.x - data.cursor.0;
                        data.center.1 += mouse.pos.y - data.cursor.1;
                    } else {
                        data.shift_selected((
                            mouse.pos.x - data.cursor.0,
                            mouse.pos.y - data.cursor.1,
                        ));
                    }
                    data.cursor = (mouse.pos.x, mouse.pos.y);
                    ctx.request_paint();
                } else if data.wire_mode {
                    let pt = data.highlight_snap_points(mouse.pos);
                    if data.snap_point != pt {
                        data.snap_point = pt;
                        ctx.request_paint();
                    }
                }
            }
            Event::Wheel(mouse) => {
                let old_scale = data.scale;
                data.scale *= (1.0 - mouse.wheel_delta.y / 100.0).max(0.9).min(1.1);
                // Move the center of the page to zoom around the mouse
                data.center.0 += (data.center.0 - mouse.pos.x) * (data.scale - old_scale) / old_scale;
                data.center.1 += (data.center.1 - mouse.pos.y) * (data.scale - old_scale) / old_scale;
                ctx.request_paint();
            }
            Event::KeyDown(key) => {
                if ctx.is_active() && data.part_selected.is_some() {
                    data.orient_selected(&key.key.to_string());
                } else {
                    if key.key.to_string() == "w" {
                        data.wire_mode = true;
                    }
                    if key.key == KbKey::Escape {
                        data.abandon_wire_mode();
                        data.wire_mode = false;
                    }
                }
                ctx.request_paint();
            }
            Event::Zoom(_x) => {
                // TODO?
            }
            _ => (),
        }
        ctx.set_cursor(if data.wire_mode {
            &Cursor::Crosshair
        } else {
            &Cursor::Arrow
        });
    }

    fn lifecycle(
        &mut self,
        _ctx: &mut LifeCycleCtx,
        _event: &LifeCycle,
        _data: &Schematic,
        _env: &Env,
    ) {
    }

<<<<<<< HEAD
    fn update(&mut self, ctx: &mut UpdateCtx, old_data: &Schematic, data: &Schematic, env: &Env) {
        ctx.request_paint();
    }
=======
    fn update(&mut self, _ctx: &mut UpdateCtx, _old_data: &Schematic, _data: &Schematic, _env: &Env) {}
>>>>>>> 47401efb

    fn layout(
        &mut self,
        _ctx: &mut LayoutCtx,
        bc: &BoxConstraints,
        _data: &Schematic,
        _env: &Env,
    ) -> Size {
        if bc.is_width_bounded() && bc.is_height_bounded() {
            bc.max()
        } else {
            let size = Size::new(100.0, 100.0);
            bc.constrain(size)
        }
    }



    fn paint(&mut self, ctx: &mut PaintCtx, data: &Schematic, env: &Env) {
        let size = ctx.size();
        let rect = size.to_rect();
        // Clear the canvas
        ctx.fill(rect, &Color::from_hex_str("FFFCF8").unwrap());
        //dbg!(data.cursor);
        ctx.transform(Affine::translate(data.center));
        ctx.transform(Affine::scale(data.scale));
        ctx.transform(Affine::scale_non_uniform(1.0, -1.0));
        let layout = data.layout.lock().unwrap();
        for instance in &data.circuit.nodes {
            let part = get_details_from_instance(instance, &layout);
            let schematic_orientation = layout.part(&instance.id);
            ctx.with_save(|ctx| {
                if schematic_orientation.rotation == SchematicRotation::Vertical {
                    ctx.transform(Affine::translate((
                        schematic_orientation.center.0 as f64,
                        schematic_orientation.center.1 as f64,
                    )));
                    ctx.transform(Affine::rotate(std::f64::consts::PI / 2.0));
                } else {
                    ctx.transform(Affine::translate((
                        schematic_orientation.center.0 as f64,
                        schematic_orientation.center.1 as f64,
                    )));
                }
                let is_selected = if let Some(k) = &data.part_selected {
                    k.eq(&instance.id)
                } else {
                    false
                };
                for path in &part.outline {
                    render_glyph(ctx, path, part.hide_part_outline, env, is_selected);
                }
                for (num, pin) in &part.pins {
                    render_pin(ctx, num, pin, &part.outline, part.hide_pin_designators, env);
                }
            });
            // Make two passes through the nets.  First, draw the completed nets
            for net in &data.circuit.nets {
                let mut path = BezPath::new();
                let ports = net
                    .pins
                    .iter()
                    .map(|x| get_pin_net_location(&data.circuit, &layout, x))
                    .collect::<Vec<_>>();
                // Walk the layout
                let mut net_layout = layout.net(&net.name);
                if net_layout.len() == 0 {
                    continue;
                }
                let mut lp = (0.0, 0.0);
                for cmd in net_layout {
                    match cmd {
                        NetLayoutCmd::MoveToPort(n) => {
                            lp = (ports[n - 1].0 as f64, -ports[n - 1].1 as f64);
                            path.move_to(lp);
                        }
                        NetLayoutCmd::LineToPort(n) => {
                            lp = (ports[n - 1].0 as f64, -ports[n - 1].1 as f64);
                            if (data.orthogonal_traces) { path.ortho_line_to(lp); }
                            else { path.line_to(lp); }
                        }
                        NetLayoutCmd::MoveToCoords(x, y) => {
                            lp = (x as f64, y as f64);
                            path.move_to(lp);
                        }
                        NetLayoutCmd::LineToCoords(x, y) => {
                            lp = (x as f64, y as f64);
                            if (data.orthogonal_traces) { path.ortho_line_to(lp); }
                            else { path.line_to(lp); }
                        }
                        NetLayoutCmd::Junction => {
                            let disk = druid::kurbo::Circle::new(lp, 25.0);
                            ctx.fill(disk, &Color::from_hex_str("000080").unwrap());
                        }
                    }
                }
                ctx.stroke(
                    path,
                    &Color::from_hex_str("008000").unwrap(),
                    10.0);
            }
            // Second pass is only the rats nest nets...
            for net in &data.circuit.nets {
                if let Some(n) = &data.net_selected {
                    if !net.name.eq(n)  {
                        continue;
                    }
                }
                let mut path = BezPath::new();
                let ports = net
                    .pins
                    .iter()
                    .map(|x| get_pin_net_location(&data.circuit, &layout, x))
                    .collect::<Vec<_>>();
                // Walk the layout
                let mut net_layout = layout.net(&net.name);
                let complete_net = is_layout_complete(&net_layout, ports.len());
                if net_layout.len() != 0 && complete_net {
                    continue;
                }
                let net_layout = make_rat_layout(ports.len());
                let mut lp = (0.0, 0.0);
                for cmd in net_layout {
                    match cmd {
                        NetLayoutCmd::MoveToPort(n) => {
                            lp = (ports[n - 1].0 as f64, -ports[n - 1].1 as f64);
                            path.move_to(lp);
                        }
                        NetLayoutCmd::LineToPort(n) => {
                            lp = (ports[n - 1].0 as f64, -ports[n - 1].1 as f64);
                            path.line_to(lp);
                        }
                        NetLayoutCmd::MoveToCoords(x, y) => {
                            lp = (x as f64, y as f64);
                            path.move_to(lp);
                        }
                        NetLayoutCmd::LineToCoords(x, y) => {
                            lp = (x as f64, y as f64);
                            path.line_to(lp);
                        }
                        NetLayoutCmd::Junction => {
                            let disk = druid::kurbo::Circle::new(lp, 25.0);
                            ctx.fill(disk, &Color::from_hex_str("000080").unwrap());
                        }
                    }
                }
                ctx.stroke(
                    path,
                    &Color::from_hex_str("000080").unwrap(),
                    1.0
                );
            }
            let mut path = BezPath::new();
            if data.partial_net.len() != 0 {
                path.move_to(data.partial_net[0].position);
                for n in 1..data.partial_net.len() {
                    path.line_to(data.partial_net[n].position);
                }
            }
            ctx.stroke(
                path,
                &Color::from_hex_str("7F0000").unwrap(),
                10.0);
            if let Some(p) = &data.snap_point {
                let disk = druid::kurbo::Circle::new(p.position, 20.0);
                ctx.stroke(disk, &Color::from_hex_str("101010").unwrap(), 1.0);
            }
        }
    }
}

fn map_point(p: &Point) -> druid::Point {
    druid::Point {
        x: p.x as f64,
        y: p.y as f64,
    }
}

const EM: i32 = 85;

fn render_pin(
    ctx: &mut PaintCtx,
    num: &u64,
    pin: &EPin,
    outline: &[Glyph],
    hide_pin_designators: bool,
    env: &Env,
) {
    if outline.len() == 0 {
        return;
    }
    if let Glyph::OutlineRect(r) = &outline[0] {
        if r.is_empty() {
            return;
        }
        match pin.location.edge {
            EdgeLocation::North => {
                if !hide_pin_designators {
                    render_text(
                        ctx,
                        &format!("{}", num),
                        "000000",
                        TextJustification::BottomLeft,
                        80.0,
                        Point {
                            x: pin.location.offset - 15,
                            y: r.p0.y.max(r.p1.y) + 50,
                        },
                        env,
                        true,
                    );
                }
                render_text(
                    ctx,
                    &pin.name,
                    "000000",
                    TextJustification::MiddleRight,
                    80.0,
                    Point {
                        x: pin.location.offset,
                        y: r.p1.y - EM,
                    },
                    env,
                    true,
                );
                render_line(
                    ctx,
                    Point {
                        x: pin.location.offset,
                        y: r.p1.y,
                    },
                    Point {
                        x: pin.location.offset,
                        y: r.p1.y + PIN_LENGTH,
                    },
                    "000000",
                    10.0,
                );
            }
            EdgeLocation::West => {
                if !hide_pin_designators {
                    render_text(
                        ctx,
                        &format!("{}", num),
                        "000000",
                        TextJustification::BottomRight,
                        80.0,
                        Point {
                            x: r.p0.x - 85,
                            y: pin.location.offset + 15,
                        },
                        env,
                        false,
                    );
                }
                render_text(
                    ctx,
                    &pin.name,
                    "000000",
                    TextJustification::MiddleLeft,
                    80.0,
                    Point {
                        x: r.p0.x + EM,
                        y: pin.location.offset,
                    },
                    env,
                    false,
                );
                render_line(
                    ctx,
                    Point {
                        x: r.p0.x,
                        y: pin.location.offset,
                    },
                    Point {
                        x: r.p0.x - PIN_LENGTH,
                        y: pin.location.offset,
                    },
                    "000000",
                    10.0,
                );
            }
            EdgeLocation::South => {
                if !hide_pin_designators {
                    render_text(
                        ctx,
                        &format!("{}", num),
                        "000000",
                        TextJustification::BottomRight,
                        80.0,
                        Point {
                            x: pin.location.offset - 15,
                            y: r.p0.y.min(r.p1.y) - 50,
                        },
                        env,
                        true,
                    );
                }
                render_text(
                    ctx,
                    &pin.name,
                    "000000",
                    TextJustification::MiddleLeft,
                    80.0,
                    Point {
                        x: pin.location.offset,
                        y: r.p0.y + EM,
                    },
                    env,
                    true,
                );
                render_line(
                    ctx,
                    Point {
                        x: pin.location.offset,
                        y: r.p0.y,
                    },
                    Point {
                        x: pin.location.offset,
                        y: r.p0.y - PIN_LENGTH,
                    },
                    "000000",
                    10.0,
                );
            }
            EdgeLocation::East => {
                if !hide_pin_designators {
                    render_text(
                        ctx,
                        &format!("{}", num),
                        "000000",
                        TextJustification::BottomLeft,
                        80.0,
                        Point {
                            x: r.p1.x + 85,
                            y: pin.location.offset + 15,
                        },
                        env,
                        false,
                    );
                }
                render_text(
                    ctx,
                    &pin.name,
                    "000000",
                    TextJustification::MiddleRight,
                    80.0,
                    Point {
                        x: r.p1.x - EM,
                        y: pin.location.offset,
                    },
                    env,
                    false,
                );
                render_line(
                    ctx,
                    Point {
                        x: r.p1.x,
                        y: pin.location.offset,
                    },
                    Point {
                        x: r.p1.x + PIN_LENGTH,
                        y: pin.location.offset,
                    },
                    "000000",
                    10.0,
                );
            }
        }
    }
}

fn render_line(ctx: &mut PaintCtx, start: Point, end: Point, color: &str, width: f64) {
    let line = druid::kurbo::Line {
        p0: map_point(&start),
        p1: map_point(&end),
    };
    let stroke_color = Color::from_hex_str(color).unwrap();
    ctx.stroke(line, &stroke_color, width);
}

fn render_text(
    ctx: &mut PaintCtx,
    t: &str,
    color: &str,
    justify: TextJustification,
    size: f64,
    at: Point,
    env: &Env,
    is_vert: bool,
) {
    let mut layout = TextLayout::<String>::from_text(t);
    match justify {
        TextJustification::BottomLeft
        | TextJustification::TopLeft
        | TextJustification::MiddleLeft => layout.set_text_alignment(TextAlignment::Start),
        TextJustification::BottomRight
        | TextJustification::TopRight
        | TextJustification::MiddleRight => layout.set_text_alignment(TextAlignment::End),
    }
    let stroke_color = Color::from_hex_str(color).unwrap();
    layout.set_text_color(stroke_color);
    layout.set_font(FontDescriptor::new(FontFamily::MONOSPACE).with_size(size));
    layout.rebuild_if_needed(ctx.text(), env);
    let baseline = layout.layout_metrics().size.height;
    let width = layout.layout_metrics().size.width;
    ctx.with_save(|ctx| {
        ctx.transform(Affine::scale_non_uniform(1.0, -1.0));
        if is_vert {
            ctx.transform(Affine::translate((at.x as f64, -at.y as f64)));
            ctx.transform(Affine::rotate(-std::f64::consts::PI / 2.0));
            ctx.transform(Affine::translate((-at.x as f64, at.y as f64)));
        }
        match justify {
            TextJustification::TopRight => ctx.transform(Affine::translate((-width, 0.0))),
            TextJustification::TopLeft => {}
            TextJustification::MiddleRight => {
                ctx.transform(Affine::translate((-width, 0.0)));
                ctx.transform(Affine::translate((0.0, -baseline / 2.0)))
            }
            TextJustification::MiddleLeft => {
                ctx.transform(Affine::translate((0.0, -baseline / 2.0)))
            }
            TextJustification::BottomLeft => ctx.transform(Affine::translate((0.0, -baseline))),
            TextJustification::BottomRight => {
                ctx.transform(Affine::translate((-width, 0.0)));
                ctx.transform(Affine::translate((0.0, -baseline)))
            }
        }
        layout.draw(
            ctx,
            druid::Point {
                x: at.x as f64,
                y: -at.y as f64,
            },
        );
    });
}

fn render_glyph(ctx: &mut PaintCtx, g: &Glyph, hide_outline: bool, env: &Env, is_selected: bool) {
    match g {
        Glyph::OutlineRect(r) => {
            if !hide_outline {
                let rect =
                    druid::Rect::new(r.p0.x as f64, r.p0.y as f64, r.p1.x as f64, r.p1.y as f64);
                let stroke_color = if !is_selected {
                    Color::from_hex_str("AE5E46").unwrap()
                } else {
                    Color::from_hex_str("00FF00").unwrap()
                };
                let fill_color = if !is_selected {
                    Color::from_hex_str("FFFDB0").unwrap()
                } else {
                    Color::from_hex_str("7F7D30").unwrap()
                };
                ctx.stroke(rect, &stroke_color, 5.0);
                ctx.fill(rect, &fill_color);
            }
        }
        Glyph::Line(l) => {
            render_line(ctx, l.p0, l.p1, "0433FF", 10.0);
        }
        Glyph::Text(t) => {
            render_text(ctx, &t.text, "0433FF", t.justify, 80.0, t.p0, env, false);
        }
        Glyph::Arc(_) => {}
        Glyph::Circle(_) => {}
    }
}

fn make_root() -> impl Widget<Schematic> {
    let schematic_view = SchematicViewer {};
    let ortho_check_box = LensWrap::new(Checkbox::new("orthogonal_traces"), Schematic::orthogonal_traces);

    let mut col = Flex::column();
    col.add_flex_child(schematic_view.expand_width().expand_height(),1.0);
    col.add_child(
        Flex::row().with_child(
            ortho_check_box));

    col
}

pub fn main() {
    let window = WindowDesc::new(make_root())
        .window_size(Size {
            width: 800.0,
            height: 800.0,
        })
        .resizable(true)
        .title("Schematic Viewer");
    let (mut circuit, mut layout) = rust_hdl_pcb::schematic_manual_layout::test_ldo_circuit();
    circuit
        .nodes
        .push(make_ads868x("ADS8681IPW").instance("adc"));
    layout.set_part("adc", orient().center(4000, 4000));
    AppLauncher::with_window(window)
        .log_to_console()
        .launch(Schematic {
            circuit: Arc::new(circuit),
            layout: Arc::new(Mutex::new(SchematicLayout::default())),
            partial_net: Arc::new(vec![]),
            center: (0.0, 0.0),
            cursor: (0.0, 0.0),
            size: Size {
                width: 800.0,
                height: 800.0,
            },
            scale: 0.2,
            part_selected: None,
            orthogonal_traces:false,
            net_selected: None,
            snap_point: None,
            wire_mode: false
        })
        .expect("launch failed");
}<|MERGE_RESOLUTION|>--- conflicted
+++ resolved
@@ -146,8 +146,6 @@
         }
         None
     }
-<<<<<<< HEAD
-=======
 
     pub fn abandon_wire_mode(&mut self) {
         self.partial_net = Arc::new(vec![]);
@@ -182,7 +180,6 @@
         self.net_selected = None;
     }
 
->>>>>>> 47401efb
     pub fn hit_test(&self, pos: (f64, f64)) -> Option<String> {
         let layout = self.layout.lock().unwrap();
         for instance in &self.circuit.nodes {
@@ -347,13 +344,9 @@
     ) {
     }
 
-<<<<<<< HEAD
-    fn update(&mut self, ctx: &mut UpdateCtx, old_data: &Schematic, data: &Schematic, env: &Env) {
+    fn update(&mut self, ctx: &mut UpdateCtx, _old_data: &Schematic, _data: &Schematic, _env: &Env) {
         ctx.request_paint();
     }
-=======
-    fn update(&mut self, _ctx: &mut UpdateCtx, _old_data: &Schematic, _data: &Schematic, _env: &Env) {}
->>>>>>> 47401efb
 
     fn layout(
         &mut self,
@@ -411,6 +404,7 @@
                 }
             });
             // Make two passes through the nets.  First, draw the completed nets
+
             for net in &data.circuit.nets {
                 let mut path = BezPath::new();
                 let ports = net
@@ -422,6 +416,7 @@
                 let mut net_layout = layout.net(&net.name);
                 if net_layout.len() == 0 {
                     continue;
+
                 }
                 let mut lp = (0.0, 0.0);
                 for cmd in net_layout {
